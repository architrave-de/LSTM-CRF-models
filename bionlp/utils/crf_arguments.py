--- conflicted
+++ resolved
@@ -53,15 +53,10 @@
                              'Default is 0. 0:off 1: extra file -1: All available')
     parser.add_argument('-model', '--model', dest='model', type=str, default='None',
                         help='location of parameter pickle output in a file. default None')
-<<<<<<< HEAD
-    parser.add_argument('-sim', '--save-interval-mins', dest='save-interval-mins', type=int, default='20',
+    parser.add_argument('-sim', '--save-interval-mins', dest='save-interval-mins', type=int, default=20,
                         help='Time interval in minutes after which the trained network parameters are automatically '
                              'saved to the given model file. If 0, no automatic saving takes place, but the parameters '
                              'are still saved to the model file after training has concluded. Default 20.')
-=======
-    parser.add_argument('-sim', '--save-interval-mins', dest='save-interval-mins', type=int, default=20,
-                        help='Time interval in minutes after which the trained network parameters are automatically saved to the given model file. If 0, no automatic saving takes place, but the parameters are still saved to the model file after training has concluded. Default 20.') 
->>>>>>> 5c8e8dd1
     parser.add_argument('-bio', '--bio', dest='bio', type=int,
                         default=0, help='Add BIO tags for CRF. default 0, off')
     parser.add_argument('-err', '--error-analysis', dest='error-analysis', type=str,
