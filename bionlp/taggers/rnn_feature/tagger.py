--- conflicted
+++ resolved
@@ -129,7 +129,7 @@
         else:
             sl.error(" EINTR ERROR CAUGHT. YET AGAIN ")
 
-<<<<<<< HEAD
+
 def save_net_params_if_necessary(netd, params):
     if 'final_layers' in netd and params['model'] is not 'None' and params['trainable'] is True:
         nn_values = lasagne.layers.get_all_param_values(netd['final_layers'])
@@ -139,8 +139,7 @@
         nn_packet = {'params': relevant_params, 'nn': nn_values,
                      'w2i': w2i, 't2i': t2i, 'umls_vocab': umls_v}
         pickle.dump(nn_packet, open(params['model'], 'wb'))
-=======
->>>>>>> 992875e2
+
 
 def check_for_patience(lstm_output, compute_cost, compute_acc, x_dev, mask_dev, y_dev, params, vals):
     patience_has_ended = False
